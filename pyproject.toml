[project]
name = "prompt-and-control"
version = "0.1.0"
description = "Voice-controlled game using raw audio capture with transcription"
readme = "README.md"
<<<<<<< HEAD
requires-python = ">=3.8"
dependencies = [
    "sounddevice>=0.4.6",
    "numpy>=1.24.0",
    "SpeechRecognition>=3.10.0"
]

[build-system]
requires = ["setuptools>=61.0", "wheel"]
build-backend = "setuptools.build_meta"

[tool.setuptools]
py-modules = ["main", "voice"]
=======
requires-python = ">=3.13"
dependencies = [
    "openai>=1.97.1",
]
>>>>>>> cd6174e3
<|MERGE_RESOLUTION|>--- conflicted
+++ resolved
@@ -3,12 +3,12 @@
 version = "0.1.0"
 description = "Voice-controlled game using raw audio capture with transcription"
 readme = "README.md"
-<<<<<<< HEAD
-requires-python = ">=3.8"
+requires-python = ">=3.13"
 dependencies = [
     "sounddevice>=0.4.6",
     "numpy>=1.24.0",
-    "SpeechRecognition>=3.10.0"
+    "SpeechRecognition>=3.10.0",
+    "openai>=1.97.1",
 ]
 
 [build-system]
@@ -16,10 +16,4 @@
 build-backend = "setuptools.build_meta"
 
 [tool.setuptools]
-py-modules = ["main", "voice"]
-=======
-requires-python = ">=3.13"
-dependencies = [
-    "openai>=1.97.1",
-]
->>>>>>> cd6174e3
+py-modules = ["main", "voice"]