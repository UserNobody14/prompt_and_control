--- conflicted
+++ resolved
@@ -13,8 +13,6 @@
     LEFT = (0, -1)
     RIGHT = (0, 1)
 
-<<<<<<< HEAD
-=======
     @classmethod
     def from_str(cls, direction: str) -> Optional['Direction']:
         """Convert string to Direction enum."""
@@ -29,7 +27,6 @@
             return cls.RIGHT
         else:
             return None
->>>>>>> cd6174e3
 
 class Color(Enum):
     RED = "Red"
